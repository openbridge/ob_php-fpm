![Image of PHP](https://cdn.openbridge.com/assets/images/openbridge-php-small.png)

# Overview

This is a Docker image creates a high performance, optimized container for PHP-FPM. The image also includes configuration enhancements for;
* Alpine Linux
* Opcache
* Dynamic Resource Allocation
* Monitoring
* Security
* and many others.

# Versioning
| Docker Tag | Git Hub Release | PHP Version | Alpine Version |
|-----|-------|-----|--------|
| latest | develop | 7.2.x | 3.8 |

# Build
```
docker build -t openbridge/ob_php-fpm .
```
or pull from Docker Hub:
```
docker pull openbridge/ob_php-fpm
```
# Run
Here is a simple run command:
```bash
docker run -it --rm \
    -p 9000:9000 \
    -e "APP_DOCROOT=/app " \
    --name php-fpm \
    openbridge/php-fpm
```
Via Docker compose (see `docker-compose.yml` in the repo)
```
docker-compose up -d
```
# Setting Your `APP_DOCROOT`

The default root app directory is `/app`. If you want to change this default you need to see `APP_DOCROOT` via ENV variable. For example, if you want to use `/html` as your root you would set `APP_DOCROOT=/html`

IMPORTANT: The `APP_DOCROOT` should be the same directory that you use within NGINX for the `NGINX_DOCROOT`. Incorrectly setting the root for your web and applciation files is usually is the basis for most config errors.

# Docker Volume
To mount your web app or html files you will need to mount the volume on the host that contains your files. Make sure you are setting the `APP_DOCROOT` in your run or `docker-compose.yml` file
```docker
-v /your/webapp/path:{{APP_DOCROOT}}:ro
```
You can also set the cache directory to leverage in-memory cache like `tmpfs`:
```docker
-v /tmpfs:{{CACHE_PREFIX}}:ro
```

You can do the same thing for config files if you wanted to use versions of what we have provided. Just make sure you are mapping locations correctly as NGINX and PHP expect files to be in certain locations.

# Environment Variables
You can set the optional ENV variable resources for the container:
```
APP_DOCROOT=/app
PHP_FPM_PORT=9000
PHP_START_SERVERS=16
PHP_MIN_SPARE_SERVERS=8
PHP_MAX_SPARE_SERVERS=16
PHP_MEMORY_LIMIT=256
PHP_OPCACHE_ENABLE=1
PHP_OPCACHE_MEMORY_CONSUMPTION=96
PHP_MAX_CHILDREN=16

```
However, you don't have to set any if you do not want. The default app root will be set to `app` and the default port will be `9000`. Also, the resource allocations for PHP will be calculated dynamically if they are not set (see below).


## Dynamic Resource Allocation
The PHP and cache settings are a function of the available system resources. This allocation factors in available memory and CPU which is assigned proportionately. The proportion of resources was defined according to researched best practices and reading PHP docs.

```bash
<<<<<<< HEAD
# Determine the PHP-FPM runtime environment
=======
# Setting the php-fpm configs
>>>>>>> 5965e47d
 CPU=$(grep -c ^processor /proc/cpuinfo); echo "${CPU}"
 TOTALMEM=$(free -m | awk '/^Mem:/{print $2}'); echo "${TOTALMEM}"

 if [[ "$CPU" -le "2" ]]; then TOTALCPU=2; else TOTALCPU="${CPU}"; fi

 # PHP-FPM settings
 if [[ -z $PHP_START_SERVERS ]]; then PHP_START_SERVERS=$(($TOTALCPU / 2)) && echo "${PHP_START_SERVERS}"; fi
 if [[ -z $PHP_MIN_SPARE_SERVERS ]]; then PHP_MIN_SPARE_SERVERS=$(($TOTALCPU / 2)) && echo "${PHP_MIN_SPARE_SERVERS}"; fi
 if [[ -z $PHP_MAX_SPARE_SERVERS ]]; then PHP_MAX_SPARE_SERVERS="${TOTALCPU}" && echo "${PHP_MAX_SPARE_SERVERS}"; fi
 if [[ -z $PHP_MEMORY_LIMIT ]]; then PHP_MEMORY_LIMIT=$(($TOTALMEM / 2)) && echo "${PHP_MEMORY_LIMIT}"; fi
 if [[ -z $PHP_MAX_CHILDREN ]]; then PHP_MAX_CHILDREN=$(($TOTALCPU * 2)) && echo "${PHP_MAX_CHILDREN}"; fi

 # Opcache settings
 if [[ -z $PHP_OPCACHE_ENABLE ]]; then PHP_OPCACHE_ENABLE=1 && echo "${PHP_OPCACHE_ENABLE}"; fi
 if [[ -z $PHP_OPCACHE_MEMORY_CONSUMPTION ]]; then PHP_OPCACHE_MEMORY_CONSUMPTION=$(($TOTALMEM / 6)) && echo "${PHP_OPCACHE_MEMORY_CONSUMPTION}"; fi

 # Set the listening port
 if [[ -z $PHP_FPM_PORT ]]; then echo "PHP-FPM port not set. Default to 9000..." && export PHP_FPM_PORT=9000; else echo "OK, PHP-FPM port is set to $PHP_FPM_PORT"; fi
 # Set the document root. This is usually the same as your NGINX docroot
 if [[ -z $APP_DOCROOT ]]; then export APP_DOCROOT=/app && mkdir -p "${APP_DOCROOT}"; fi
 ```


# PHP-FPM Configuration
The following represents the structure of the PHP configs used in this image:

```bash
{
      echo '[global]'
      echo 'include=/etc/php7/php-fpm.d/*.conf'
} | tee /etc/php7/php-fpm.conf

{
      echo '[global]'
      echo 'error_log = {{LOG_PREFIX}}/error.log'
      echo
      echo '[www]'
      echo '; if we send this to /proc/self/fd/1, it never appears'
      echo 'access.log = {{LOG_PREFIX}}/access.log'
      echo
      echo 'clear_env = no'
      echo '; ping.path = /ping'
      echo '; Ensure worker stdout and stderr are sent to the main error log.'
      echo 'catch_workers_output = yes'
} | tee /etc/php7/php-fpm.d/docker.conf

{
      echo '[global]'
      echo 'daemonize = no'
      echo 'log_level = error'
      echo
      echo '[www]'
      echo 'user = www-data'
      echo 'group = www-data'
      echo 'listen = [::]:{{PHP_FPM_PORT}}'
      echo 'listen.mode = 0666'
      echo 'listen.owner = www-data'
      echo 'listen.group = www-data'
      echo 'pm = static'
      echo 'pm.max_children = {{PHP_MAX_CHILDREN}}'
      echo 'pm.max_requests = 1000'
      echo 'pm.start_servers = {{PHP_START_SERVERS}}'
      echo 'pm.min_spare_servers = {{PHP_MIN_SPARE_SERVERS}}'
      echo 'pm.max_spare_servers = {{PHP_MAX_SPARE_SERVERS}}'
} | tee /etc/php7/php-fpm.d/zz-docker.conf

{
      echo 'max_executionn_time=300'
      echo 'memory_limit={{PHP_MEMORY_LIMIT}}M'
      echo 'error_reporting=1'
      echo 'display_errors=0'
      echo 'log_errors=1'
      echo 'user_ini.filename='
      echo 'realpath_cache_size=2M'
      echo 'cgi.check_shebang_line=0'
      echo 'date.timezone=UTC'
      echo 'short_open_tag=Off'
      echo 'session.auto_start=Off'
      echo 'upload_max_filesize=50M'
      echo 'post_max_size=50M'
      echo 'file_uploads=On'

      echo
      echo 'opcache.enable={{PHP_OPCACHE_ENABLE}}'
      echo 'opcache.enable_cli=0'
      echo 'opcache.save_comments=1'
      echo 'opcache.interned_strings_buffer=8'
      echo 'opcache.fast_shutdown=1'
      echo 'opcache.validate_timestamps=2'
      echo 'opcache.revalidate_freq=15'
      echo 'opcache.use_cwd=1'
      echo 'opcache.max_accelerated_files=100000'
      echo 'opcache.max_wasted_percentage=5'
      echo 'opcache.memory_consumption={{PHP_OPCACHE_MEMORY_CONSUMPTION}}M'
      echo 'opcache.consistency_checks=0'
      echo 'opcache.huge_code_pages=1'
      echo
      echo ';opcache.file_cache="{{CACHE_PREFIX}}/fastcgi/.opcache"'
      echo ';opcache.file_cache_only=1'
      echo ';opcache.file_cache_consistency_checks=1'
} | tee /etc/php7/conf.d/50-setting.ini
```

# Permissions
We have standardized on the user, group and UID/GID to work seamlessly with NGINX

```docker
&& addgroup -g 82 -S www-data \
&& adduser -u 82 -D -S -h /var/cache/php-fpm -s /sbin/nologin -G www-data www-data \
```
We are also makign sure all the underlying permissions and owners are set correctly:

```bash
echo "Setting ownership and permissions on APP_DOCROOT and CACHE_PREFIX... "
find ${APP_DOCROOT} ! -user www-data -exec /usr/bin/env bash -c 'i="$1"; chown www-data:www-data "$i"' _ {} \;
find ${APP_DOCROOT} ! -perm 755 -type d -exec /usr/bin/env bash -c 'i="$1"; chmod 755  "$i"' _ {} \;
find ${APP_DOCROOT} ! -perm 644 -type f -exec /usr/bin/env bash -c 'i="$1"; chmod 644 "$i"' _ {} \;
find ${CACHE_PREFIX} ! -perm 755 -type d -exec /usr/bin/env bash -c 'i="$1"; chmod 755  "$i"' _ {} \;
find ${CACHE_PREFIX} ! -perm 644 -type f -exec /usr/bin/env bash -c 'i="$1"; chmod 644 "$i"' _ {} \;
```

# Cache
Opcache is enabled by default. The available cache memory is determined by the available system resources.

The cache directory is mapped to `tmpfs` as follows int he compose file:
```
tmpfs:
  - /var/cache
```

# Logging
Logs are sent to stdout and stderr PHP-FPM.
You will likely want to dispatch these logs to a service like Amazon Cloudwatch. This will allow you to setup alerts and triggers to perform tasks based on container activity.

# Monitoring
Services in the container are monitored via Monit. One thing to note is that if Monit detects a problem with PHP-FPM it will issue a `STOP` command. This will shutdown your container because the image uses `CMD ["php-fpm7", "-g", "/var/run/php-fpm.pid"]`. If you are using `--restart always` in your docker run command the server will automatically restart.

The server will also monitor and self-correct any permissions issues it detects:

```bash
check process php-fpm with pidfile "/var/run/php-fpm.pid"
      if not exist for 10 cycles then restart
      start program = "/bin/bash -c /usr/sbin/php-fpm7 -g /var/run/php-fpm.pid" with timeout 90 seconds
      stop program = "/bin/bash -c /usr/bin/pkill -INT php-fpm"
      if cpu > 90% for 5 cycles then exec "/bin/bash -c /usr/bin/pkill -INT php-fpm"
      every 3 cycles
      if failed port {{PHP_FPM_PORT}}
        # Send FastCGI packet: version 1 (0x01), cmd FCGI_GET_VALUES (0x09)
        # padding 8 bytes (0x08), followed by 8xNULLs padding
        send "\0x01\0x09\0x00\0x00\0x00\0x00\0x08\0x00\0x00\0x00\0x00\0x00\0x00\0x00\0x00\0x00"
        # Expect FastCGI packet: version 1 (0x01), resp FCGI_GET_VALUES_RESULT (0x0A)
        expect "\0x01\0x0A"
        timeout 5 seconds
      then exec "/bin/bash -c /usr/bin/pkill -INT php-fpm"
      if failed port {{PHP_FPM_PORT}} for 10 cycles then exec "/bin/bash -c /usr/bin/pkill -INT php-fpm"

check program wwwdata-owner with path /usr/bin/env bash -c "check_wwwdata owner"
      every 3 cycles
      if status != 0 then exec "/usr/bin/env bash -c 'find {{APP_DOCROOT}} -type d -exec chown www-data:www-data {} \; && find {{APP_DOCROOT}} -type f -exec chown www-data:www-data {} \;'"

check program wwwdata-permissions with path /usr/bin/env bash -c "check_wwwdata permission"
      every 3 cycles
      if status != 0 then exec "/usr/bin/env bash -c 'find {{APP_DOCROOT}} -type d -exec chmod 755 {} \; && find {{APP_DOCROOT}} -type f -exec chmod 644 {} \;'"

check directory cache-permissions with path {{CACHE_PREFIX}}
      every 20 cycles
      if failed permission 755 then exec "/usr/bin/env bash -c 'find {{CACHE_PREFIX}} -type d -exec chmod 755 {} \;'"

check directory cache-owner with path {{CACHE_PREFIX}}
      every 20 cycles
      if failed uid www-data then exec "/usr/bin/env bash -c 'find {{CACHE_PREFIX}} -type d -exec chown www-data:www-data {} \; && find {{CACHE_PREFIX}} -type f -exec chown www-data:www-data {} \;'"

check program cache-size with path /usr/bin/env bash -c "check_folder {{CACHE_PREFIX}} 500"
      every 20 cycles
      if status != 0 then exec "/usr/bin/env bash -c 'rm -Rf /var/cache/*'"
```

# Issues

If you have any problems with or questions about this image, please contact us through a GitHub issue.

# Contributing

You are invited to contribute new features, fixes, or updates, large or small; we are always thrilled to receive pull requests, and do our best to process them as fast as we can.

Before you start to code, we recommend discussing your plans through a GitHub issue, especially for more ambitious contributions. This gives other contributors a chance to point you in the right direction, give you feedback on your design, and help you find out if someone else is working on the same thing.

# References

PHP

* https://www.kinamo.be/en/support/faq/determining-the-correct-number-of-child-processes-for-php-fpm-on-nginx
* https://www.if-not-true-then-false.com/2011/nginx-and-php-fpm-configuration-and-optimizing-tips-and-tricks/
* https://www.tecklyfe.com/adjusting-child-processes-php-fpm-nginx-fix-server-reached-pm-max_children-setting/
* https://serversforhackers.com/video/php-fpm-process-management
* https://devcenter.heroku.com/articles/php-concurrency

The image is based on the office NGINX docker image:
* https://github.com/docker-library/php

# License

This project is licensed under the MIT License - see the [LICENSE](LICENSE) file for details<|MERGE_RESOLUTION|>--- conflicted
+++ resolved
@@ -75,11 +75,8 @@
 The PHP and cache settings are a function of the available system resources. This allocation factors in available memory and CPU which is assigned proportionately. The proportion of resources was defined according to researched best practices and reading PHP docs.
 
 ```bash
-<<<<<<< HEAD
 # Determine the PHP-FPM runtime environment
-=======
-# Setting the php-fpm configs
->>>>>>> 5965e47d
+
  CPU=$(grep -c ^processor /proc/cpuinfo); echo "${CPU}"
  TOTALMEM=$(free -m | awk '/^Mem:/{print $2}'); echo "${TOTALMEM}"
 
